--- conflicted
+++ resolved
@@ -1,26 +1,20 @@
 import express from "express";
 import { apiVersionOneRoute } from "../..";
 import { CreateMemberController } from "../controllers/CreateMemberController";
-<<<<<<< HEAD
 import { GetSingleMemberController } from "../controllers/GetSingleMemberController";
 import { GetMembersController } from "../controllers/GetMembersController";
-=======
-import UpdateMemberController from "../controllers/UpdateMemberController";
->>>>>>> 4914909d
+import { UpdateMemberController } from "../controllers/UpdateMemberController";
 
 export default function MembersRoutes(
   app: express.Application,
   jsonParser: any
 ) {
-  /* 
-    
-    */
+
   app.post(
     `${apiVersionOneRoute}createMember`,
     jsonParser,
     CreateMemberController
   );
-<<<<<<< HEAD
 
   // List view endpoint 
 app.get(
@@ -31,11 +25,11 @@
   app.get(
     `${apiVersionOneRoute}member/:id`,  
     GetSingleMemberController 
-=======
+  )
+    
   app.patch(
     `${apiVersionOneRoute}updateMember`,
     jsonParser,
     UpdateMemberController
->>>>>>> 4914909d
   );
 }