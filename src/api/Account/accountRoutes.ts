import express from "express";
import { CreateAccountController } from "./controllers/createAccount";
import { GetAccountByHandleController } from "./controllers/getAccountByHandle";
import { UpdateAccountController } from "./controllers/updateAccount";
import { AuthorizeForAccountController } from "./controllers/authorizeForAccount";
import { UnauthorizeForAccountController } from "./controllers/unauthorizeForAccount";
import { UpdateSendOffersToController } from "./controllers/updateSendOffersTo";
import { errorHandler } from "../../middleware/errorHandler";
import { validateRequest } from "../../middleware/validateRequest";
import {
  createAccountSchema,
  getAccountByHandleSchema,
  updateAccountSchema,
  authorizeForAccountSchema,
  unauthorizeForAccountSchema,
  updateSendOffersToSchema,
} from "./accountValidationSchemas";
import logger from "../../utils/logger";

export default function AccountRoutes() {
  const router = express.Router();
  logger.info("Initializing Account routes");

  router.post(
    `/createAccount`,
    validateRequest(createAccountSchema),
    CreateAccountController,
    errorHandler
  );
  logger.info("Create Account route registered");

  router.post(
    `/getAccountByHandle`,
    validateRequest(getAccountByHandleSchema),
    GetAccountByHandleController,
  );
<<<<<<< HEAD
  logger.debug("Route registered: POST /getAccountByHandle");
=======
  logger.info("Get Account By Handle route registered");
>>>>>>> fd2dc755

  router.post(
    `/updateAccount`,
    validateRequest(updateAccountSchema),
    UpdateAccountController,
    errorHandler
  );

  router.post(
    `/authorizeForAccount`,
    validateRequest(authorizeForAccountSchema),
    AuthorizeForAccountController,
    errorHandler
  );

  router.post(
    `/unauthorizeForAccount`,
    validateRequest(unauthorizeForAccountSchema),
    UnauthorizeForAccountController,
    errorHandler
  );

  router.post(
    `/updateSendOffersTo`,
    validateRequest(updateSendOffersToSchema),
    UpdateSendOffersToController,
    errorHandler
  );

  logger.info("Account routes initialized successfully");
  return router;
}<|MERGE_RESOLUTION|>--- conflicted
+++ resolved
@@ -34,11 +34,7 @@
     validateRequest(getAccountByHandleSchema),
     GetAccountByHandleController,
   );
-<<<<<<< HEAD
   logger.debug("Route registered: POST /getAccountByHandle");
-=======
-  logger.info("Get Account By Handle route registered");
->>>>>>> fd2dc755
 
   router.post(
     `/updateAccount`,
