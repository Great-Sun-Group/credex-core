# Add us-east-1 provider for CloudFront certificate
provider "aws" {
  alias  = "us_east_1"
  region = "us-east-1"
}

# VPC
resource "aws_vpc" "main" {
  cidr_block           = var.vpc_cidr
  enable_dns_hostnames = true
  enable_dns_support   = true

  tags = merge(var.common_tags, {
    Name = "credex-vpc-${var.environment}"
  })
}

# Fetch AZs in the current region
data "aws_availability_zones" "available" {}

# Create private subnets, each in a different AZ
resource "aws_subnet" "private" {
  count             = var.az_count
  cidr_block        = cidrsubnet(aws_vpc.main.cidr_block, 8, count.index)
  availability_zone = data.aws_availability_zones.available.names[count.index]
  vpc_id            = aws_vpc.main.id

  tags = merge(var.common_tags, {
    Name = "credex-private-subnet-${var.environment}-${count.index + 1}"
  })
}

# Create public subnets, each in a different AZ
resource "aws_subnet" "public" {
  count                   = var.az_count
  cidr_block              = cidrsubnet(aws_vpc.main.cidr_block, 8, var.az_count + count.index)
  availability_zone       = data.aws_availability_zones.available.names[count.index]
  vpc_id                  = aws_vpc.main.id
  map_public_ip_on_launch = true

  tags = merge(var.common_tags, {
    Name = "credex-public-subnet-${var.environment}-${count.index + 1}"
  })
}

# Internet Gateway for the public subnet
resource "aws_internet_gateway" "main" {
  vpc_id = aws_vpc.main.id

  tags = merge(var.common_tags, {
    Name = "credex-igw-${var.environment}"
  })
}

# Route the public subnet traffic through the IGW
resource "aws_route" "internet_access" {
  route_table_id         = aws_vpc.main.main_route_table_id
  destination_cidr_block = "0.0.0.0/0"
  gateway_id             = aws_internet_gateway.main.id
}

# Create a NAT gateway with an Elastic IP for each private subnet to get internet connectivity
resource "aws_eip" "nat" {
  count      = var.az_count
  vpc        = true
  depends_on = [aws_internet_gateway.main]

  tags = merge(var.common_tags, {
    Name = "credex-eip-${var.environment}-${count.index + 1}"
  })
}

resource "aws_nat_gateway" "main" {
  count         = var.az_count
  subnet_id     = element(aws_subnet.public[*].id, count.index)
  allocation_id = element(aws_eip.nat[*].id, count.index)

  tags = merge(var.common_tags, {
    Name = "credex-nat-${var.environment}-${count.index + 1}"
  })
}

# Create a new route table for the private subnets
resource "aws_route_table" "private" {
  count  = var.az_count
  vpc_id = aws_vpc.main.id

  route {
    cidr_block     = "0.0.0.0/0"
    nat_gateway_id = element(aws_nat_gateway.main[*].id, count.index)
  }

  tags = merge(var.common_tags, {
    Name = "credex-private-route-table-${var.environment}-${count.index + 1}"
  })
}

# Associate the private subnets with the appropriate route tables
resource "aws_route_table_association" "private" {
  count          = var.az_count
  subnet_id      = element(aws_subnet.private[*].id, count.index)
  route_table_id = element(aws_route_table.private[*].id, count.index)
}

# Key Pair
resource "aws_key_pair" "credex_key_pair" {
  key_name   = "credex-key-pair-${var.environment}"
  public_key = var.public_key
}

# ALB security group
resource "aws_security_group" "alb" {
  name        = "credex-alb-sg-${var.environment}"
  description = "Controls access to the ALB"
  vpc_id      = aws_vpc.main.id

  ingress {
    protocol    = "tcp"
    from_port   = 80
    to_port     = 80
    cidr_blocks = ["0.0.0.0/0"]
    description = "Allow HTTP inbound traffic"
  }

  ingress {
    protocol    = "tcp"
    from_port   = 443
    to_port     = 443
    cidr_blocks = ["0.0.0.0/0"]
    description = "Allow HTTPS inbound traffic"
  }

  egress {
    protocol    = "-1"
    from_port   = 0
    to_port     = 0
    cidr_blocks = ["0.0.0.0/0"]
    description = "Allow all outbound traffic"
  }

  tags = merge(var.common_tags, {
    Name = "credex-alb-sg-${var.environment}"
  })
}

# ECS tasks security group
resource "aws_security_group" "ecs_tasks" {
  name        = "credex-core-ecs-tasks-sg-${var.environment}"
  description = "Allow inbound access from the ALB only"
  vpc_id      = aws_vpc.main.id

  ingress {
    protocol        = "tcp"
    from_port       = 3000
    to_port         = 3000
    security_groups = [aws_security_group.alb.id]
  }

  egress {
    protocol    = "-1"
    from_port   = 0
    to_port     = 0
    cidr_blocks = ["0.0.0.0/0"]
    description = "Allow all outbound traffic"
  }

  tags = merge(var.common_tags, {
    Name = "credex-core-ecs-tasks-sg-${var.environment}"
  })
}

# Neo4j security group
resource "aws_security_group" "neo4j" {
  name        = "credex-neo4j-sg-${var.environment}"
  description = "Security group for Neo4j instances"
  vpc_id      = aws_vpc.main.id

  ingress {
    protocol    = "tcp"
    from_port   = 7474
    to_port     = 7474
    cidr_blocks = [var.vpc_cidr]
    description = "Allow Neo4j HTTP"
  }

  ingress {
    protocol    = "tcp"
    from_port   = 7687
    to_port     = 7687
    cidr_blocks = [var.vpc_cidr]
    description = "Allow Neo4j Bolt"
  }

  egress {
    protocol    = "-1"
    from_port   = 0
    to_port     = 0
    cidr_blocks = ["0.0.0.0/0"]
    description = "Allow all outbound traffic"
  }

  tags = merge(var.common_tags, {
    Name = "credex-neo4j-sg-${var.environment}"
  })
}

# S3 bucket for docs
resource "aws_s3_bucket" "docs" {
  bucket = "docs.${var.domain}"

  tags = merge(var.common_tags, {
    Name = "docs-${var.environment}"
  })
}

# Add block public access configuration before bucket policy
resource "aws_s3_bucket_public_access_block" "docs" {
  bucket = aws_s3_bucket.docs.id

  block_public_acls       = false
  block_public_policy     = false
  ignore_public_acls      = false
  restrict_public_buckets = false
}

resource "aws_s3_bucket_website_configuration" "docs" {
  bucket = aws_s3_bucket.docs.id
  index_document {
    suffix = "index.html"
  }
}

resource "aws_s3_bucket_policy" "docs" {
  bucket = aws_s3_bucket.docs.id
  depends_on = [aws_s3_bucket_public_access_block.docs]

  policy = jsonencode({
    Version = "2012-10-17"
    Statement = [
      {
        Sid       = "PublicReadGetObject"
        Effect    = "Allow"
        Principal = "*"
        Action    = "s3:GetObject"
        Resource  = "${aws_s3_bucket.docs.arn}/*"
      },
    ]
  })
}

# ACM Certificate for ALB (in current region)
resource "aws_acm_certificate" "credex_cert" {
  domain_name               = var.domain
  subject_alternative_names = ["*.${var.domain}"]
  validation_method         = "DNS"

  tags = merge(var.common_tags, {
    Name = "credex-cert-${var.environment}"
  })

  lifecycle {
    create_before_destroy = true
  }
}

# ACM Certificate for CloudFront (in us-east-1)
resource "aws_acm_certificate" "cloudfront_cert" {
  provider = aws.us_east_1
  
  domain_name               = "docs.${var.domain}"
  validation_method         = "DNS"

  tags = merge(var.common_tags, {
    Name = "credex-cloudfront-cert-${var.environment}"
  })

  lifecycle {
    create_before_destroy = true
  }
}

# Get the hosted zone for the domain
data "aws_route53_zone" "domain" {
  name = var.domain_base
}

# Create DNS records for certificate validation (for both certificates)
resource "aws_route53_record" "cert_validation" {
  for_each = {
    for dvo in concat(
      [for opt in aws_acm_certificate.credex_cert.domain_validation_options : opt],
      [for opt in aws_acm_certificate.cloudfront_cert.domain_validation_options : opt]
    ) : dvo.domain_name => {
      name   = dvo.resource_record_name
      record = dvo.resource_record_value
      type   = dvo.resource_record_type
    }
  }

  allow_overwrite = true
  name            = each.value.name
  records         = [each.value.record]
  ttl             = 60
  type            = each.value.type
  zone_id         = data.aws_route53_zone.domain.zone_id
}

# Certificate validation for both certificates
resource "aws_acm_certificate_validation" "credex_cert" {
  certificate_arn         = aws_acm_certificate.credex_cert.arn
  validation_record_fqdns = [for record in aws_route53_record.cert_validation : record.fqdn]
}

resource "aws_acm_certificate_validation" "cloudfront_cert" {
  provider = aws.us_east_1
  
  certificate_arn         = aws_acm_certificate.cloudfront_cert.arn
  validation_record_fqdns = [for record in aws_route53_record.cert_validation : record.fqdn]
}

# CloudFront distribution for docs
resource "aws_cloudfront_distribution" "docs" {
  enabled             = true
  is_ipv6_enabled     = true
  default_root_object = "index.html"
  aliases             = ["docs.${var.domain}"]
  price_class         = "PriceClass_100"

  origin {
    domain_name = aws_s3_bucket_website_configuration.docs.website_endpoint
    origin_id   = "S3-docs.${var.domain}"
    
    custom_origin_config {
      http_port              = 80
      https_port             = 443
      origin_protocol_policy = "http-only"
      origin_ssl_protocols   = ["TLSv1.2"]
    }
  }

  default_cache_behavior {
    allowed_methods        = ["GET", "HEAD"]
    cached_methods         = ["GET", "HEAD"]
    target_origin_id       = "S3-docs.${var.domain}"
    viewer_protocol_policy = "redirect-to-https"
    compress              = true

    forwarded_values {
      query_string = false
      cookies {
        forward = "none"
      }
    }

    min_ttl     = 0
    default_ttl = 3600
    max_ttl     = 86400
  }

  # Add custom error response to redirect /docs to /docs/index.html
  custom_error_response {
    error_code         = 403
    response_code      = 200
    response_page_path = "/index.html"
  }

  custom_error_response {
    error_code         = 404
    response_code      = 200
    response_page_path = "/index.html"
  }

  restrictions {
    geo_restriction {
      restriction_type = "none"
    }
  }

  viewer_certificate {
    acm_certificate_arn      = aws_acm_certificate_validation.cloudfront_cert.certificate_arn
    ssl_support_method       = "sni-only"
    minimum_protocol_version = "TLSv1.2_2021"
  }

  tags = merge(var.common_tags, {
    Name = "docs-cloudfront-${var.environment}"
  })
}

# Application Load Balancer (ALB)
resource "aws_lb" "credex_alb" {
  name               = "credex-alb-${var.environment}"
  internal           = false
  load_balancer_type = "application"
  security_groups    = [aws_security_group.alb.id]
  subnets            = aws_subnet.public[*].id

  tags = var.common_tags
}

# Target Group
resource "aws_lb_target_group" "credex_core" {
  name        = "credex-tg-${var.environment}"
  port        = 3000
  protocol    = "HTTP"
  vpc_id      = aws_vpc.main.id
  target_type = "ip"

  health_check {
    healthy_threshold   = "3"
    interval            = "30"
    protocol            = "HTTP"
    matcher             = "200"
    timeout             = "3"
    path                = "/health"
    unhealthy_threshold = "2"
  }

  tags = var.common_tags
}

# Create Route53 records
resource "aws_route53_record" "alb" {
  zone_id = data.aws_route53_zone.domain.zone_id
  name    = var.domain
  type    = "A"

  alias {
    name                   = aws_lb.credex_alb.dns_name
    zone_id                = aws_lb.credex_alb.zone_id
    evaluate_target_health = true
  }
}

# Update Route53 record for docs to point to CloudFront
resource "aws_route53_record" "docs" {
  zone_id = data.aws_route53_zone.domain.zone_id
  name    = "docs.${var.domain}"
  type    = "A"

  alias {
    name                   = aws_cloudfront_distribution.docs.domain_name
    zone_id                = aws_cloudfront_distribution.docs.hosted_zone_id
    evaluate_target_health = false
  }
}

# ALB Listener
resource "aws_lb_listener" "credex_listener" {
  load_balancer_arn = aws_lb.credex_alb.arn
  port              = "443"
  protocol          = "HTTPS"
  ssl_policy        = "ELBSecurityPolicy-2016-08"
  certificate_arn   = aws_acm_certificate_validation.credex_cert.certificate_arn

<<<<<<< HEAD
  # Default action forwards to target group (API)
=======
  # Update default action to redirect to docs subdomain
>>>>>>> 9128b38b
  default_action {
    type = "redirect"

    redirect {
      host        = "docs.${var.domain}"
      port        = "443"
      protocol    = "HTTPS"
      status_code = "HTTP_301"
    }
  }
}

<<<<<<< HEAD
# Add listener rule for exact domain root to redirect to docs
resource "aws_lb_listener_rule" "root_to_docs" {
  listener_arn = aws_lb_listener.credex_listener.arn
  priority     = 1

  condition {
    host_header {
      values = [var.domain]
    }
  }

  condition {
    path_pattern {
      values = ["/"]
    }
  }

  action {
    type = "redirect"

    redirect {
      host        = "docs.${var.domain}"
      port        = "443"
      protocol    = "HTTPS"
      status_code = "HTTP_301"
    }
  }
}

# Add listener rule for docs subdomain root to redirect to index.html
=======
# Add listener rule for docs subdomain to redirect to CloudFront
>>>>>>> 9128b38b
resource "aws_lb_listener_rule" "docs" {
  listener_arn = aws_lb_listener.credex_listener.arn
  priority     = 2

  condition {
    host_header {
      values = ["docs.${var.domain}"]
    }
  }

  condition {
    path_pattern {
      values = ["/"]
    }
  }

  action {
    type = "redirect"

    redirect {
<<<<<<< HEAD
      path        = "/index.html"
=======
      host        = "docs.${var.domain}"
      port        = "443"
      protocol    = "HTTPS"
>>>>>>> 9128b38b
      status_code = "HTTP_301"
    }
  }
}

resource "aws_lb_listener" "redirect_http_to_https" {
  load_balancer_arn = aws_lb.credex_alb.arn
  port              = "80"
  protocol          = "HTTP"

  default_action {
    type = "redirect"

    redirect {
      port        = "443"
      protocol    = "HTTPS"
      status_code = "HTTP_301"
    }
  }
}

# ECR Repository
resource "aws_ecr_repository" "credex_core" {
  name = "credex-core-${var.environment}"
  
  image_scanning_configuration {
    scan_on_push = true
  }

  tags = merge(var.common_tags, {
    Name = "credex-core-ecr-${var.environment}"
  })
}

# ECS execution role
resource "aws_iam_role" "ecs_execution_role" {
  name = "ecs-execution-role-${var.environment}"

  assume_role_policy = jsonencode({
    Version = "2012-10-17"
    Statement = [
      {
        Action = "sts:AssumeRole"
        Effect = "Allow"
        Principal = {
          Service = "ecs-tasks.amazonaws.com"
        }
      }
    ]
  })

  tags = merge(var.common_tags, {
    Name = "ecs-execution-role-${var.environment}"
  })
}

resource "aws_iam_role_policy_attachment" "ecs_execution_role_policy" {
  role       = aws_iam_role.ecs_execution_role.name
  policy_arn = "arn:aws:iam::aws:policy/service-role/AmazonECSTaskExecutionRolePolicy"
}

# ECS task role
resource "aws_iam_role" "ecs_task_role" {
  name = "ecs-task-role-${var.environment}"

  assume_role_policy = jsonencode({
    Version = "2012-10-17"
    Statement = [
      {
        Action = "sts:AssumeRole"
        Effect = "Allow"
        Principal = {
          Service = "ecs-tasks.amazonaws.com"
        }
      }
    ]
  })

  tags = merge(var.common_tags, {
    Name = "ecs-task-role-${var.environment}"
  })
}

# CloudWatch log group
resource "aws_cloudwatch_log_group" "ecs_logs" {
  name              = "/ecs/credex-core-${var.environment}"
  retention_in_days = 30

  tags = merge(var.common_tags, {
    Name = "/ecs/credex-core-${var.environment}"
  })
}

# Outputs
output "vpc_id" {
  value = aws_vpc.main.id
}

output "private_subnet_ids" {
  value = aws_subnet.private[*].id
}

output "public_subnet_ids" {
  value = aws_subnet.public[*].id
}

output "neo4j_security_group_id" {
  value = aws_security_group.neo4j.id
}

output "key_pair_name" {
  value = aws_key_pair.credex_key_pair.key_name
}

output "alb_security_group_id" {
  value = aws_security_group.alb.id
}

output "ecs_tasks_security_group_id" {
  value = aws_security_group.ecs_tasks.id
}

output "alb_dns_name" {
  value = aws_lb.credex_alb.dns_name
}

output "target_group_arn" {
  value = aws_lb_target_group.credex_core.arn
}

output "alb_listener" {
  value = aws_lb_listener.credex_listener.arn
}

output "ecr_repository_url" {
  value = aws_ecr_repository.credex_core.repository_url
}

output "ecs_execution_role_arn" {
  value = aws_iam_role.ecs_execution_role.arn
}

output "ecs_task_role_arn" {
  value = aws_iam_role.ecs_task_role.arn
}

output "cloudwatch_log_group_name" {
  value = aws_cloudwatch_log_group.ecs_logs.name
}

output "docs_bucket_name" {
  value = aws_s3_bucket.docs.id
}

output "docs_bucket_website_endpoint" {
  value = aws_s3_bucket_website_configuration.docs.website_endpoint
}

output "docs_cloudfront_domain_name" {
  value = aws_cloudfront_distribution.docs.domain_name
}<|MERGE_RESOLUTION|>--- conflicted
+++ resolved
@@ -453,11 +453,7 @@
   ssl_policy        = "ELBSecurityPolicy-2016-08"
   certificate_arn   = aws_acm_certificate_validation.credex_cert.certificate_arn
 
-<<<<<<< HEAD
   # Default action forwards to target group (API)
-=======
-  # Update default action to redirect to docs subdomain
->>>>>>> 9128b38b
   default_action {
     type = "redirect"
 
@@ -470,8 +466,7 @@
   }
 }
 
-<<<<<<< HEAD
-# Add listener rule for exact domain root to redirect to docs
+# Listener rule for exact domain root to redirect to docs
 resource "aws_lb_listener_rule" "root_to_docs" {
   listener_arn = aws_lb_listener.credex_listener.arn
   priority     = 1
@@ -500,10 +495,7 @@
   }
 }
 
-# Add listener rule for docs subdomain root to redirect to index.html
-=======
-# Add listener rule for docs subdomain to redirect to CloudFront
->>>>>>> 9128b38b
+# Listener rule for docs subdomain root to redirect to index.html
 resource "aws_lb_listener_rule" "docs" {
   listener_arn = aws_lb_listener.credex_listener.arn
   priority     = 2
@@ -524,13 +516,7 @@
     type = "redirect"
 
     redirect {
-<<<<<<< HEAD
       path        = "/index.html"
-=======
-      host        = "docs.${var.domain}"
-      port        = "443"
-      protocol    = "HTTPS"
->>>>>>> 9128b38b
       status_code = "HTTP_301"
     }
   }
