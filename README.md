# The Credex Ecosystem

The credex ecosystem is a shared ledger that enables the efficient circulation of value, accumulation of capital, investment of profits, and giving of gifts.

Credex is a tool for financial inclusion, financial empowerment, and financial sovereignty. This credex-core API is the portal through which members access their sovereign financial rights, and sidestep the economic distortions and extortions imposed by obsolete and destructive monetary paradigms.

## Developer Guides

For a full overview and links to all development and deployment guides, see the complete [Developer Documentation](docs/README.md). If you are not working directly with Great Sun Group, make sure to also view the [license](#license) below.

Important commands and features for development of the credex-core API itself are listed in the [API Dev Reference](docs/developerAPI/README.md).

Developing a client app that queries the credex-core API? See the [Client Dev Reference](docs/developerClient/README.md).

## Credex Principle

**If I owe you,**\
**and you owe them,**\
**and they owe me,**\
**we're square.**

The credex ecosystem actualizes the Credex Principle in the Minute Transaction Queue (MTQ), which tracks payable and receivable invoices for members' accounts, finds loops of value creation, and cancels payable and receivable invoices against each other in "credloops" in which every debt is reduced by an equal value. This is a GAAP-compliant accounting procedure that anyone and any business can benefit from.

In accounting terms, an outstanding credex is a contingent asset for one party and a contingent liability for the other. These asset/liability pairs are automatically strung together into credloops wherever possible across the credex ecosystem. When a credloop is found and cleared, every account in the loop will have an accounts payable invoice cancelled against an equivalent accounts receivable invoice.

This behaviour enables members to replace the use of third party money or other debt instruments that are issued by an outside sovereign with accounting entries on a shared ledger that are backed only by the credit, assets, and value-producing capacities of the transacting members.

### Credex Services
The credex ecosystem provides the non-sovereign and non-monetary services of:
1. Verifying the identify of the sovereign counterparties and their corporations.
2. Managing the technical verification and standardization of the credex transaction contract between the counterparties by providing templates that include conditions for fulfillment, default, and other states, and actions executed on each condition or state change.
3. Executing these credex smart contracts according to the terms agreed by the counterparties, including triggering the agreed follow on actions dependent on the contract state and outcome.

These credex services empower a first layer of distributed financial sovereignty by enabling members to issue their own smart contracts. In so doing, we replace our reliance on the currencies of outside sovereigns and give ourselves options that insulate us from the financial dislocations of inflation and deflation in those currencies.

## Credcoin Principle

**Every human is entitled to one equal share of the value of the natural wealth entering the organic economy.**\
**Every human is responsible to provide value equal to the amount of natural wealth that they consume.**

The credex ecosystem actualizes the Credcoin Principle in the Daily Credcoin Offering (DCO), which updates exchange rates across the ecosystem daily. Every 24h, the DCO makes this equation true: one credcoin today equals the number of members participating in the DCO today divided by the value of natural wealth entering the organic economy through the DCO today.

The organic economy is a subset of the credex ecosystem, which is a subset of the global economy, which is the human-enhanced subset of the world that is given to us by nature. The organic economy is an economy in which wealth circulates, profit accumulates, investment is made, and gifts are given in alignment and long-term harmony with the biological environment of our habitat, the physical laws of our universe, and the spiritual laws of our existence.

The credex ecosystem stores values in credcoin (CXX). In order to natively enable multi-denominational accounting, a CXXmultiplier value is stored alongside every CXX value. Both of these values are updated in every DCO so that the credex remains true both to the face value in the denomination specified, and to other values stored in the ecosystem. A value expressed in CXX represents that value in relationship to every other value stored in the ecosystem, expressed in today's value of credcoin. A value in CXX divided by its CXX multiplier expresses the value in the chosen denomination (face value).

The credex ecosystem uses the flows of value that are created by members participating in the DCO as the anchor point for exchange rates across the ecosystem. These flows provide a daily peg that connects financial reality in the oganic economy and the credex ecosystem as a whole to the reality of underlying natural resource flows, in a way that all other economic values can orient on. This mechanism manages the balance between local truth (preserving the face value of credex contracts in their specified denomination) and global truth (adjusting all values relative to credcoin) through the daily rate and value adjustments in the DCO.

### Credcoin Services

The credex ecosystem provides the non-sovereign and non-monetary services of:
1. Processing and distributing the daily flows of value that actualize the entitlements and responsibilities of the Credex Principle for participating sovereign members.
2. Setting the relative values (exchange rates) of denominations in the ecosystem daily based on global market data including the real flows of value occuring in the DCO.

These credcoin services empower a second layer of distributed financial sovereignty by connecting every member to the underlying resource reality of their financial decisions, and relating every other measure of value all across the global economy to that underlying reality. In this way we replace our reliance on measures of value that are created and controlled by obsolete monetary paradigms with a measure of value that is structurally locked to the daily flows of real natural resources that sustain us.

## Secured Credex
placeholder

### Secured Credex Services
placeholder

## Ecosystem Services
While the credcoin services mathmatically lock all values in the the credex ecosystem to the market values of real natural resource flows, the credex services provide liquidity to meet all needs and fuel strong credit-based economic growth when conditions warrant, as determined by the distributed risk tolerance and risk/reward calculations of economic participants.

These non-sovereign and non-monetary services provided by the credex ecosystem establish a network protocol that enables financial sovereignty for all.

## License

This project is available under a custom license that allows for development, testing, and research while maintaining the integrity of the credex ecosystem. Key points:

- You can develop and test apps that connect to the credex-core API
- You can use the codebase for economic research and modeling
- You can contribute to the development of credex-core itself
- You cannot use this software to track real outstanding debts

<<<<<<< HEAD
See the full [LICENSE](LICENSE) file for detailed terms and conditions.
=======
You are invited to use this codebase to run credex-core development servers so that you can develop apps that integrate with the live credex ecosystem. Any app built while using this codebase for development and testing remains solely the property of its developer(s) without limitation or restriction, including charging for their services at their own discretion, provided that all underlying data remains in the possesion of the member, stored in their credex account.

Currently, a CLIENT_API_KEY is required to log a member in. Third-party developers are invited to contact us for access. If necessary, an "App Store" type registration and code review process may be put in place for developers so that members will know they can trust third-party software. This review process will be free, minimal, and prompt. Its only purpose will be to ensure that member's data is being handled securely and stored appropriately.

Should any updates to the ecosystem codebase itself be required to facilitate the operation of a third-party app, requests will be welcomed. Please get in touch.

### Economic research and modeling

The credex-core software and connected neo4j databases have the power to model economic activity and circulation of value with 100% precision across large-scale networks of members and accounts. The scale at which it can model, and the associated computational costs, will soon be determined as we implement automated testing.

The use of this codebase for economic modeling is welcomed. Additions to the codebase that enhance its modeling capacity are also welcomed, provided they do not impact security. Forks from this codebase that reduce security in order to increase modeling ease or capacity are welcomed, provided they are shared publicly under these license terms.

### Development and testing of the credex-core API itself

Contributions, bug fixes, and security testing and patches are welcome. If you'd like to collaborate or contribute, please get in touch.

### EXCLUSION: Live ledger

**You do not have permission to use this software to track real outstanding debts.** You may not deploy this software to be used by real users transacting at arms length from each other. Data of real past transactions may be used, but only as modeling, testing, or research input. If you want to transact real value with credex, you are invited to use the live shared ledger of the credex ecosystem at [mycredex.app](https://mycredex.app), and to develop apps that connect your users to their credex accounts through `api.mycredex.app` as outlined in the welcomed uses above.

### Licensing Summary

This customized licensing approach ensures the integrity and unity of the credex ecosystem as a shared economic network that all can access and benefit from, while still encouraging community engagement and experimentation, economic research, and the development of interdependent software ecosystems that retain the option to self-fund and charge for their own software in whatever way they choose.
>>>>>>> e476280c
<|MERGE_RESOLUTION|>--- conflicted
+++ resolved
@@ -74,30 +74,4 @@
 - You can contribute to the development of credex-core itself
 - You cannot use this software to track real outstanding debts
 
-<<<<<<< HEAD
-See the full [LICENSE](LICENSE) file for detailed terms and conditions.
-=======
-You are invited to use this codebase to run credex-core development servers so that you can develop apps that integrate with the live credex ecosystem. Any app built while using this codebase for development and testing remains solely the property of its developer(s) without limitation or restriction, including charging for their services at their own discretion, provided that all underlying data remains in the possesion of the member, stored in their credex account.
-
-Currently, a CLIENT_API_KEY is required to log a member in. Third-party developers are invited to contact us for access. If necessary, an "App Store" type registration and code review process may be put in place for developers so that members will know they can trust third-party software. This review process will be free, minimal, and prompt. Its only purpose will be to ensure that member's data is being handled securely and stored appropriately.
-
-Should any updates to the ecosystem codebase itself be required to facilitate the operation of a third-party app, requests will be welcomed. Please get in touch.
-
-### Economic research and modeling
-
-The credex-core software and connected neo4j databases have the power to model economic activity and circulation of value with 100% precision across large-scale networks of members and accounts. The scale at which it can model, and the associated computational costs, will soon be determined as we implement automated testing.
-
-The use of this codebase for economic modeling is welcomed. Additions to the codebase that enhance its modeling capacity are also welcomed, provided they do not impact security. Forks from this codebase that reduce security in order to increase modeling ease or capacity are welcomed, provided they are shared publicly under these license terms.
-
-### Development and testing of the credex-core API itself
-
-Contributions, bug fixes, and security testing and patches are welcome. If you'd like to collaborate or contribute, please get in touch.
-
-### EXCLUSION: Live ledger
-
-**You do not have permission to use this software to track real outstanding debts.** You may not deploy this software to be used by real users transacting at arms length from each other. Data of real past transactions may be used, but only as modeling, testing, or research input. If you want to transact real value with credex, you are invited to use the live shared ledger of the credex ecosystem at [mycredex.app](https://mycredex.app), and to develop apps that connect your users to their credex accounts through `api.mycredex.app` as outlined in the welcomed uses above.
-
-### Licensing Summary
-
-This customized licensing approach ensures the integrity and unity of the credex ecosystem as a shared economic network that all can access and benefit from, while still encouraging community engagement and experimentation, economic research, and the development of interdependent software ecosystems that retain the option to self-fund and charge for their own software in whatever way they choose.
->>>>>>> e476280c
+See the full [LICENSE](LICENSE) file for detailed terms and conditions.