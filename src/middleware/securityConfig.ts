--- conflicted
+++ resolved
@@ -60,13 +60,7 @@
 
 export const applyAuthMiddleware = (app: Application) => {
   app.use((req, res, next) => {
-<<<<<<< HEAD
-    if (req.path === "/api/v1/login" || req.path === "/api/v1/member/onboardMember") {
-      console.log("Bypassing auth for path:", req.path); 
-=======
-    // Exclude /login and /onboardMember endpoints from authentication
-    if (req.path === "/api/v1/member/login" || req.path === "/api/v1/member/onboard") {
->>>>>>> 1688bf2e
+    if (req.path === "/api/v1/member/login" || req.path === "/api/v1/member/onboardMember") {
       return next();
     }
     authMiddleware()(req, res, next);
