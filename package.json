--- conflicted
+++ resolved
@@ -1,5 +1,4 @@
 {
-<<<<<<< HEAD
   "name": "credex-core-express",
   "version": "1.0.0",
   "description": "",
@@ -30,37 +29,4 @@
     "ts-node": "^10.9.2",
     "typescript": "^5.4.5"
   }
-=======
-	"name": "credex-core-express",
-	"version": "1.0.0",
-	"description": "",
-	"main": "index.js",
-	"scripts": {
-		"nodemon": "nodemon",
-		"start": "node index.js",
-		"build": "tsc",
-		"test": "echo \"Error: no test specified\" && exit 1"
-	},
-	"keywords": [],
-	"author": "",
-	"license": "ISC",
-	"dependencies": {
-		"axios": "^1.6.8",
-		"body-parser": "^1.20.2",
-		"cheerio": "^1.0.0-rc.12",
-		"dotenv": "^16.4.5",
-		"express": "^4.19.2",
-		"lodash": "^4.17.21",
-		"moment-timezone": "^0.5.45",
-		"neo4j-driver": "^5.20.0",
-		"node-cron": "^3.0.3"
-	},
-	"devDependencies": {
-		"@types/express": "^4.17.21",
-		"@types/lodash": "^4.17.1",
-		"ts-node": "^10.9.2",
-		"typescript": "^5.4.5"
-	}
-  
->>>>>>> e84db0f8
 }