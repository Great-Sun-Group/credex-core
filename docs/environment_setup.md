--- conflicted
+++ resolved
@@ -145,8 +145,6 @@
 - Data analysis and forecasting
 - Testing economic theories and scenarios
 
-<<<<<<< HEAD
-
 ### Top Level Authorization
 Top level authorization is managed by Ryan Watson. In his personal accounts are:
 - Domains `mycredex.app` and `mycredex.dev` are registered at [Hover.com](https://www.hover.com/), with nameservers pointed to Route 53 at AWS.
@@ -179,35 +177,6 @@
 
 2. IAM Group (both accounts):
    - `credex-core-deployment`: Group that includes all deployment users
-=======
-### Example: model_001 Environment
-- Subdomain: model-001.mycredex.app
-- Configured for research workloads
-- Isolated from production data
-- Specialized instance types for analytical workloads
-- Custom security groups for research access (might not be implemented yet?)
-
-See [Adding Research and Modeling Deployments](#adding-research-and-modeling-deployments)
-
-## Prerequisites for Deployment
-
-### Domain and AWS Setup
-- Domain: mycredex.app and mycredex.dev registered with third-party provider
-- Route 53 configured with hosted zones
-- Neo4j Enterprise License required
-
-### IAM Configuration
-Manually configured IAM setup with:
-
-1. IAM Users:
-   - credex-core-development-deployment
-   - credex-core-staging-deployment
-   - credex-core-production-deployment
-   - credex-core-model_001-deployment
-
-2. IAM Group:
-   - `credex-core-deployment`: Group that includes all users above
->>>>>>> 030162c0
 
 3. IAM Policy (both accounts):
    - `credex-core-permissions`: Policy that defines the permissions needed for deployment
@@ -216,13 +185,8 @@
 
 **When Terraform scripts are modified, both the IAM policies may need to be updated.** This is uncommon, but must be kept in mind.
 
-<<<<<<< HEAD
 ### Secrets and Github Environment Setup
 Each of the IAM users above has generated an access key, which has been entered in a Github Environment, along with the Neo4J License referenced above:\
-=======
-### Secrets
-Each of the IAM users above requires an access key, which is entered in a Github Environment, along with the Neo4J License referenced above:\
->>>>>>> 030162c0
 \
 **AWS_ACCESS_KEY**\
 **AWS_SECRET_ACCESS_KEY**\
@@ -234,63 +198,10 @@
 ### Github direct to AWS
 The Github Actions (Workflows) manage an S3 bucket and DynamoDB table that stores a terraform state for every deployed environment.
 
-<<<<<<< HEAD
 ### Terraform
-=======
-## Terraform
->>>>>>> 030162c0
 Our terraform codebase inserts DNS records into Route 53 for each subdomain, which links it to an environment that is deployed and managed by the codebase.
 
-## Summary of Deployment Architecture
-The `dev` branch (which is our default/main branch on Github) and any branch starting with "deploy" can be deployed to the `development` environment, and is linked to the `dev.api.mycredex.dev` subdomain, with `NODE_ENV` set to `development` and LOG_LEVEL set to `debug`.
-
-The `stage` branch is deployed to the `staging` environment, linked to the `stage.api.mycredex.dev` subdomain, with `NODE_ENV` set to `staging` and LOG_LEVEL set to `info`.
-
-Branches can be configured to deploy to research environments with unique environment names such as `model_001`, which would be linked to the `model_001.api.mycredex.dev` subdomain, with `NODE_ENV` set to `staging` and LOG_LEVEL set to `info`.
-
-The `prod` branch is deployed to the `production` environment, linked to the `api.mycredex.app` subdomain, with `NODE_ENV` set to `production` and LOG_LEVEL set to `info`.
-
-<<<<<<< HEAD
-## Deployment Process
-When a branch is ready to be deployed, with appropriate Github Environment, permissions, etc:
-
-### 1. Run the Github Action `Deploy Connectors`
-Deploys the core infrastructure including DNS records, load balancers, security groups, etc
-
-### 2. Run the Github Action `Deploy Databases`
-Deploys ledgerSpace and searchSpace neo4j databases. Currently skipped, and cloud-based Neo4j Aura is being used.
-
-### 3. Enter Application Secrets
-=======
-See [Adding Research and Modeling Deployments](#adding-research-and-modeling-deployments)
-
-## App Deployment Secrets
->>>>>>> 030162c0
-Once the connectors and databases have been deployed, the database secrets output by the latter must be entered into it's respective Github Environment, along with the additional secrets below.
-
-**NEO_4J_LEDGER_SPACE_BOLT_URL**\
-**NEO_4J_LEDGER_SPACE_PASS**\
-**NEO_4J_LEDGER_SPACE_USER**\
-**NEO_4J_SEARCH_SPACE_BOLT_URL**\
-**NEO_4J_SEARCH_SPACE_PASS**\
-**NEO_4J_SEARCH_SPACE_USER**\
-outputs from `databases.yml` workflow
-
-**OPEN_EXCHANGE_RATES_API**\
-single paid account with separate keys for `prod`, `stage` and `dev`.
-
-**JWT_SECRET**\
-**CLIENT_API_KEY**\
-unique random strings
-
-<<<<<<< HEAD
-### 4. Run the Github Action `Deploy App`
-Builds and deploys the application image.
-
-# Full Environment Setup Complete
-This completes the steps to deploy credex-core to production, staging, development, and model environments.
-=======
-### Adding Research and Modeling Deployments
+## Adding Research and Modeling Deployments
 
 To add a new research/modeling environment, several files need to be updated:
 
@@ -317,7 +228,7 @@
    ```
 
 5. **IAM Setup**
-   - Create a new IAM user: `credex-core-model_002-deployment`
+   - Create a new IAM user in mycredex.dev profile: `credex-core-model_002-deployment`
    - Add user to the `credex-core-deployment` group
    - Generate access keys and add to GitHub Environment secrets
 
@@ -333,11 +244,52 @@
 7. **DNS Configuration**
    The terraform code will automatically:
    - Create necessary DNS records in Route 53
-   - Link subdomain (model-002.mycredex.dev) to the environment
+   - Link subdomain (model-002.api.mycredex.dev) to the environment
 
 Remember to:
 - Use unique CIDR ranges for each environment
 - Configure instance sizes appropriate for research workloads
 - Consider data isolation requirements
 - Update documentation to reflect new environment
->>>>>>> 030162c0
+
+## Summary of Deployment Architecture
+The `dev` branch (which is our default/main branch on Github) and any branch starting with "deploy" can be deployed to the `development` environment, and is linked to the `dev.api.mycredex.dev` subdomain, with `NODE_ENV` set to `development` and LOG_LEVEL set to `debug`.
+
+The `stage` branch is deployed to the `staging` environment, linked to the `stage.api.mycredex.dev` subdomain, with `NODE_ENV` set to `staging` and LOG_LEVEL set to `info`.
+
+Branches can be configured to deploy to research environments with unique environment names such as `model_001`, which would be linked to the `model_001.api.mycredex.dev` subdomain, with `NODE_ENV` set to `staging` and LOG_LEVEL set to `info`.
+
+The `prod` branch is deployed to the `production` environment, linked to the `api.mycredex.app` subdomain, with `NODE_ENV` set to `production` and LOG_LEVEL set to `info`.
+
+## Deployment Process
+When a branch is ready to be deployed, with appropriate Github Environment, permissions, etc:
+
+### 1. Run the Github Action `Deploy Connectors`
+Deploys the core infrastructure including DNS records, load balancers, security groups, etc
+
+### 2. Run the Github Action `Deploy Databases`
+Deploys ledgerSpace and searchSpace neo4j databases. Currently skipped, and cloud-based Neo4j Aura is being used.
+
+### 3. Enter Application Secrets
+Once the connectors and databases have been deployed, the database secrets output by the latter must be entered into it's respective Github Environment, along with the additional secrets below.
+
+**NEO_4J_LEDGER_SPACE_BOLT_URL**\
+**NEO_4J_LEDGER_SPACE_PASS**\
+**NEO_4J_LEDGER_SPACE_USER**\
+**NEO_4J_SEARCH_SPACE_BOLT_URL**\
+**NEO_4J_SEARCH_SPACE_PASS**\
+**NEO_4J_SEARCH_SPACE_USER**\
+outputs from `databases.yml` workflow
+
+**OPEN_EXCHANGE_RATES_API**\
+single paid account with separate keys for `prod`, `stage` and `dev`.
+
+**JWT_SECRET**\
+**CLIENT_API_KEY**\
+unique random strings
+
+### 4. Run the Github Action `Deploy App`
+Builds and deploys the application image.
+
+# Full Environment Setup Complete
+This completes the steps to deploy credex-core to production, staging, development, and model environments.