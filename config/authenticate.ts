--- conflicted
+++ resolved
@@ -22,7 +22,7 @@
     console.error(
       "WHATSAPP_BOT_API_KEY is not defined in environment variables"
     );
-<<<<<<< HEAD
+
     return res.status(500).json({ message: "Server configuration error" });
   }
 
@@ -35,8 +35,6 @@
   if (apiKeySubmitted === validApiKey) {
     next();
   } else {
-    return res.status(401).json({ message: "Unauthorized" });
-=======
     return res.status(500).json({ message: "Internal Server Error" });
   }
 
@@ -49,7 +47,6 @@
     }
   } else {
     return res.status(401).json({ message: "API key is missing" });
->>>>>>> 769883d3
   }
 };
 
