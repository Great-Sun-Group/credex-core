import axios from "axios";

const getBaseUrl = () => {
  const args = process.argv.slice(2);
<<<<<<< HEAD
  if (args.includes('dev')) {
    //return 'https://dev.api.mycredex.app';
    return 'http://localhost:5000';
  } else if (args.includes('stage')) {
    //return 'https://stage.api.mycredex.app';
    return 'http://localhost:5000';
=======
  if (args.includes("dev")) {
    return "https://dev.api.mycredex.app";
  } else if (args.includes("stage")) {
    return "https://stage.api.mycredex.app";
>>>>>>> b0417cf5
  }
  return "http://localhost:3000"; // Default to local
};

const API_BASE_URL = getBaseUrl();

// Set up global axios defaults
axios.defaults.baseURL = API_BASE_URL;
axios.defaults.headers.common["Content-Type"] = "application/json";

// Add a response interceptor for better error logging
axios.interceptors.response.use(
  (response) => response,
  (error) => {
    if (error.response) {
      console.error("API Error Response:", error.response.data);
    }
    return Promise.reject(error);
  }
);

// Global setup
beforeAll(() => {
  console.log(`Using API_BASE_URL: ${axios.defaults.baseURL}`);
});

// Export the configured axios instance
export default axios;
<|MERGE_RESOLUTION|>--- conflicted
+++ resolved
@@ -2,19 +2,10 @@
 
 const getBaseUrl = () => {
   const args = process.argv.slice(2);
-<<<<<<< HEAD
-  if (args.includes('dev')) {
-    //return 'https://dev.api.mycredex.app';
-    return 'http://localhost:5000';
-  } else if (args.includes('stage')) {
-    //return 'https://stage.api.mycredex.app';
-    return 'http://localhost:5000';
-=======
   if (args.includes("dev")) {
     return "https://dev.api.mycredex.app";
   } else if (args.includes("stage")) {
     return "https://stage.api.mycredex.app";
->>>>>>> b0417cf5
   }
   return "http://localhost:3000"; // Default to local
 };
