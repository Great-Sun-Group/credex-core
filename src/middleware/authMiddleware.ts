--- conflicted
+++ resolved
@@ -8,14 +8,6 @@
 
 export const authMiddleware = () => {
   return async (req: UserRequest, res: Response, next: NextFunction) => {
-<<<<<<< HEAD
-=======
-    // Exclude /login and /onboardMember endpoints from authentication
-    if (req.path === "/login" || req.path === "/onboardMember" || req.path === "/forceDCO") {
-      return next();
-    }
->>>>>>> 50a9b489
-
     try {
       await authenticate(req, res, async () => {
         // If all checks pass, proceed to the next middleware or controller
