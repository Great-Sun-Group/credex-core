--- conflicted
+++ resolved
@@ -15,14 +15,4 @@
   },
 );
 
-<<<<<<< HEAD
-export const session = driverLedgerSpace.session({ defaultAccessMode:neo4j.session.WRITE})
-=======
-export const searchSpaceDriver = neo4j.driver(
-  searchSpace_url,
-  neo4j.auth.basic(searchSpace_user, searchSpace_password),
-  {
-    encrypted: true,
-  },
-);
->>>>>>> a66e1190
+export const session = driverLedgerSpace.session()