# API Developer README
This quick reference guide for developers working on the credex-core API contains common processes, commands and links.

## Development Process
1. Create a branch from `dev` or an active project branch.
2. Make and test your changes.
3. Push changes and request merge back to your source branch with a detailed pull request.
4. Expect your remote branch and any codespaces on it with no uncommited changes to be deleted once the merge has been approved and completed.

## Running a local dev server
You have two options to start a local server for development:

1. `npm run docker:dev` fires up a dev server in an isolated Docker environment on your machine/codespace. As a virtual machine, this environment is nearly identical to the deployed production environment.
2. `npm run dev` fires up a dev server on your local machine/codespace using nodemon. Run directly on your machine, this is slightly more resource efficient than the above, and seems to have slightly better hot-reload functionality and error messaging, but might introduce irregularities vs the deployed environments.

## Testing Code
Assuming your code passes all automatic checks and can be compiled by the server, testing will usually be done by hitting an endpoint or a series of endpoints, and can be conducted using the commands outlined in the [Testing Guide](../tests/testing_guide.md).

These two critical "test" commands can be used to wipe, initialize, and progress your development databases:

Test commands:
- `npm test "cleardbs"` to clear the databases
- `npm test "forcedco"` to run the DCO and advance the day state, including new exchange rates.
  - If the database has been wiped or is new, this will first create initialization nodes and relationship then run the first DCO, bringing the credex ecosystem online.

<<<<<<< HEAD
**There appears to be a bug running individual tests as above. Until fixed, the tests cannot be run individually, but both can be run (clear then force) with `npm test DevAdmin`.**
=======
**There appears to be a bug running individual tests as above. Until fixed, the tests cannot be run individuall, but both can be run (clear then force) with `npm test DevAdmin`.
>>>>>>> dbc86ad8

## Resources

### Getting Started
- [Environment Setup](../environment_setup.md)

### Member Modules
- [Account](../developerClient/module/Account.md)
- [Avatar](../developerClient/module/Avatar.md)
- [Credex](../developerClient/module/Credex.md)
- [Member](../developerClient/module/Member.md)

### Admin Modules
- [AdminDashboard](../developerClient/module/AdminDashboard.md)
- [DevAdmin](../developerClient/module/DevAdmin.md)

### Cronjobs
- [Daily Credcoin Offering](../DCO.md)
- [Minute Transaction Queue](../MTQ.md)

### Development Guides
- [Endpoint Security and Authorization](../auth_security.md)
- [Logging Best Practices](../developerAPI/logging_best_practices.md)

### Database Schemas
- [ledgerSpace Schema](../developerAPI/ledgerSpace_schema.md)
- [searchSpace Schema](../developerAPI/searchSpace_schema.md)

### Testing
- [Testing Guide](../tests/testing_guide.md)<|MERGE_RESOLUTION|>--- conflicted
+++ resolved
@@ -23,11 +23,7 @@
 - `npm test "forcedco"` to run the DCO and advance the day state, including new exchange rates.
   - If the database has been wiped or is new, this will first create initialization nodes and relationship then run the first DCO, bringing the credex ecosystem online.
 
-<<<<<<< HEAD
 **There appears to be a bug running individual tests as above. Until fixed, the tests cannot be run individually, but both can be run (clear then force) with `npm test DevAdmin`.**
-=======
-**There appears to be a bug running individual tests as above. Until fixed, the tests cannot be run individuall, but both can be run (clear then force) with `npm test DevAdmin`.
->>>>>>> dbc86ad8
 
 ## Resources
 
